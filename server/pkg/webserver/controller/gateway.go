package controller

import (
	"encoding/base64"
<<<<<<< HEAD
=======
	"fmt"
>>>>>>> 17eb89b2
	"strings"

	"github.com/vesoft-inc/nebula-http-gateway/ccore/nebula/gateway/dao"
	"github.com/vesoft-inc/nebula-http-gateway/ccore/nebula/types"
	"github.com/vesoft-inc/nebula-studio/server/pkg/webserver/base"

	"github.com/kataras/iris/v12"
	"go.uber.org/zap"
)

type execNGQLParams struct {
	Gql       string              `json:"gql"`
	ParamList types.ParameterList `json:"paramList"`
}
type batchExecNGQLParams struct {
	Gqls      []string            `json:"gqls"`
	ParamList types.ParameterList `json:"paramList"`
}

type gqlData struct {
	gql     string
	message string
	data    map[string]interface{}
}
type connectDBParams struct {
	Address string `json:"address"`
	Port    int    `json:"port"`
}

type disConnectDBParams struct {
	Nsid string `json:"nsid"`
}

<<<<<<< HEAD
=======
type importDataParams struct {
	ConfigPath string                   `json:"configPath"`
	ConfigBody *importconfig.YAMLConfig `json:"configBody"`
}

type handleImportActionParams struct {
	TaskId     string `json:"taskId"`
	TaskAction string `json:"taskAction"`
}

func BatchExecNGQL(ctx iris.Context) base.Result {
	params := new(batchExecNGQLParams)
	err := ctx.ReadJSON(params)
	if err != nil {
		zap.L().Warn("execNGQLParams get fail", zap.Error(err))
		return base.Response{
			Code:    base.Error,
			Message: err.Error(),
		}
	}
	nsid := ctx.GetCookie("nsid")
	data := make([]map[string]interface{}, 0)

	for i := 0; i < len(params.Gqls); i++ {
		gql := params.Gqls[i]
		execute, _, err := dao.Execute(nsid, gql, make([]string, 0))
		gqlRes := make(map[string]interface{})
		gqlRes["gql"] = gql
		if err != nil {
			gqlRes["message"] = err.Error()
			gqlRes["code"] = base.Error
		} else {
			gqlRes["code"] = base.Success
		}
		gqlRes["data"] = execute
		data = append(data, gqlRes)
	}

	if len(params.ParamList) > 0 {
		execute, _, err := dao.Execute(nsid, "", params.ParamList)
		gqlRes := make(map[string]interface{})
		gqlRes["gql"] = strings.Join(params.ParamList, "; ")
		if err != nil {
			gqlRes["message"] = err.Error()
			gqlRes["code"] = base.Error
		} else {
			gqlRes["code"] = base.Success
		}
		gqlRes["data"] = execute
		data = append(data, gqlRes)
	}

	return base.Response{
		Code: base.Success,
		Data: data,
	}
}

>>>>>>> 17eb89b2
func ExecNGQL(ctx iris.Context) base.Result {
	params := new(execNGQLParams)
	if err := ctx.ReadJSON(params); err != nil {
		zap.L().Warn("execNGQLParams get fail", zap.Error(err))
		return base.Response{
			Code:    base.Error,
			Message: err.Error(),
		}
	}
	nsid := ctx.GetCookie("nsid")
	execute, _, err := dao.Execute(nsid, params.Gql, params.ParamList)
	if err != nil {
		zap.L().Warn("gql execute fail", zap.Error(err))
		return base.Response{
			Code:    base.Error,
			Message: err.Error(),
		}
	}
	return base.Response{
		Code: base.Success,
		Data: execute,
	}
}

func ConnectDB(ctx iris.Context) base.Result {
	token := ctx.GetHeader("Authorization")
	tokenSlice := strings.Split(token, " ")
	if len(tokenSlice) != 2 {
		return base.Response{
			Code:    base.AuthorizationError,
			Message: "Not get token",
		}
	}

	decode, err := base64.StdEncoding.DecodeString(tokenSlice[1])
<<<<<<< HEAD
=======
	if err != nil {
		return base.Response{
			Code:    base.AuthorizationError,
			Message: err.Error(),
		}
	}
	account := strings.Split(string(decode), ":")
	username, password := account[0], account[1]

	params := new(connectDBParams)
	err = ctx.ReadJSON(params)
>>>>>>> 17eb89b2
	if err != nil {
		return base.Response{
			Code:    base.AuthorizationError,
			Message: err.Error(),
		}
	}
	account := strings.Split(string(decode), ":")
	if len(account) < 2 {
		return base.Response{
			Code:    base.AuthorizationError,
			Message: "len of account is less than two",
		}
	}
	username, password := account[0], account[1]

	params := new(connectDBParams)
	if err = ctx.ReadJSON(params); err != nil {
		zap.L().Warn("connectDBParams get fail", zap.Error(err))
		return base.Response{
			Code:    base.Error,
			Message: err.Error(),
		}
	}
	clientInfo, err := dao.Connect(params.Address, params.Port, username, password)
<<<<<<< HEAD
=======
	if err != nil {
		return nil
	}
>>>>>>> 17eb89b2
	if err != nil {
		zap.L().Warn("connect DB fail", zap.Error(err))
		return base.Response{
			Code:    base.Error,
			Message: err.Error(),
		}
	}
	data := make(map[string]string)
	data["nsid"] = clientInfo.ClientID
	data["version"] = string(clientInfo.NebulaVersion)
	ctx.SetCookieKV("nsid", data["nsid"])
	return base.Response{
		Code: base.Success,
		Data: data,
	}
}

func DisconnectDB(ctx iris.Context) base.Result {
	params := new(disConnectDBParams)
	if err := ctx.ReadJSON(params); err != nil {
		zap.L().Warn("disConnectDBParams get fail", zap.Error(err))
		return base.Response{
			Code:    base.Error,
			Message: err.Error(),
		}
	}
	dao.Disconnect(params.Nsid)
	return base.Response{
		Code: base.Success,
	}
}<|MERGE_RESOLUTION|>--- conflicted
+++ resolved
@@ -2,10 +2,6 @@
 
 import (
 	"encoding/base64"
-<<<<<<< HEAD
-=======
-	"fmt"
->>>>>>> 17eb89b2
 	"strings"
 
 	"github.com/vesoft-inc/nebula-http-gateway/ccore/nebula/gateway/dao"
@@ -39,67 +35,6 @@
 	Nsid string `json:"nsid"`
 }
 
-<<<<<<< HEAD
-=======
-type importDataParams struct {
-	ConfigPath string                   `json:"configPath"`
-	ConfigBody *importconfig.YAMLConfig `json:"configBody"`
-}
-
-type handleImportActionParams struct {
-	TaskId     string `json:"taskId"`
-	TaskAction string `json:"taskAction"`
-}
-
-func BatchExecNGQL(ctx iris.Context) base.Result {
-	params := new(batchExecNGQLParams)
-	err := ctx.ReadJSON(params)
-	if err != nil {
-		zap.L().Warn("execNGQLParams get fail", zap.Error(err))
-		return base.Response{
-			Code:    base.Error,
-			Message: err.Error(),
-		}
-	}
-	nsid := ctx.GetCookie("nsid")
-	data := make([]map[string]interface{}, 0)
-
-	for i := 0; i < len(params.Gqls); i++ {
-		gql := params.Gqls[i]
-		execute, _, err := dao.Execute(nsid, gql, make([]string, 0))
-		gqlRes := make(map[string]interface{})
-		gqlRes["gql"] = gql
-		if err != nil {
-			gqlRes["message"] = err.Error()
-			gqlRes["code"] = base.Error
-		} else {
-			gqlRes["code"] = base.Success
-		}
-		gqlRes["data"] = execute
-		data = append(data, gqlRes)
-	}
-
-	if len(params.ParamList) > 0 {
-		execute, _, err := dao.Execute(nsid, "", params.ParamList)
-		gqlRes := make(map[string]interface{})
-		gqlRes["gql"] = strings.Join(params.ParamList, "; ")
-		if err != nil {
-			gqlRes["message"] = err.Error()
-			gqlRes["code"] = base.Error
-		} else {
-			gqlRes["code"] = base.Success
-		}
-		gqlRes["data"] = execute
-		data = append(data, gqlRes)
-	}
-
-	return base.Response{
-		Code: base.Success,
-		Data: data,
-	}
-}
-
->>>>>>> 17eb89b2
 func ExecNGQL(ctx iris.Context) base.Result {
 	params := new(execNGQLParams)
 	if err := ctx.ReadJSON(params); err != nil {
@@ -135,20 +70,6 @@
 	}
 
 	decode, err := base64.StdEncoding.DecodeString(tokenSlice[1])
-<<<<<<< HEAD
-=======
-	if err != nil {
-		return base.Response{
-			Code:    base.AuthorizationError,
-			Message: err.Error(),
-		}
-	}
-	account := strings.Split(string(decode), ":")
-	username, password := account[0], account[1]
-
-	params := new(connectDBParams)
-	err = ctx.ReadJSON(params)
->>>>>>> 17eb89b2
 	if err != nil {
 		return base.Response{
 			Code:    base.AuthorizationError,
@@ -173,12 +94,6 @@
 		}
 	}
 	clientInfo, err := dao.Connect(params.Address, params.Port, username, password)
-<<<<<<< HEAD
-=======
-	if err != nil {
-		return nil
-	}
->>>>>>> 17eb89b2
 	if err != nil {
 		zap.L().Warn("connect DB fail", zap.Error(err))
 		return base.Response{
