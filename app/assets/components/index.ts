--- conflicted
+++ resolved
@@ -1,11 +1,4 @@
-<<<<<<< HEAD
-import CodeMirror from './CodeMirror';
-import NebulaToD3Data from './NebulaToD3Data';
-import OutputBox from './OutputBox';
-
-export { CodeMirror, OutputBox, NebulaToD3Data };
-=======
 export { default as CodeMirror } from './CodeMirror';
 export { default as OutputBox } from './OutputBox';
 export { default as Modal } from './Modal';
->>>>>>> 5fd68cd2
+export { default as NebulaToD3Data } from './NebulaToD3Data';