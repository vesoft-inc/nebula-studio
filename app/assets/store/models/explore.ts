import { createModel } from '@rematch/core';

import service from '#assets/config/service';

import NebulaToD3Data from '../../utils/nebulaToData';

interface IState {
  vertexs: any[];
  edges: any[];
}

export const explore = createModel({
  state: {
<<<<<<< HEAD
    vertexs: [],
    edges: [],
    ids: [],
=======
    vertexs: [
      { name: '200', group: 1 },
      { name: '201', group: 2 },
      { name: '202', group: 4 },
      { name: '203', group: 3 },
      { name: '205', group: 4 },
    ],
    edges: [
      { source: '200', target: '201', value: 3, type: 'like' },
      { source: '200', target: '202', value: 5, type: 'like' },
      { source: '202', target: '205', value: 5, type: 'like' },
      { source: '200', target: '205', value: 8, type: 'like' },
      { source: '203', target: '201', value: 8, type: 'like' },
    ],
    selectIds: [],
>>>>>>> 680a7384
  },
  reducers: {
    update: (state: IState, payload: object): IState => {
      return {
        ...state,
        ...payload,
      };
    },
  },
  effects: {
    async asyncGetExpand(
      payload: {
        host: string;
        username: string;
        password: string;
        space: string;
        ids: any[];
        edgetype: string;
      },
      state,
    ) {
      const { host, username, password, space, ids, edgetype } = payload;
      const { code, data } = (await service.execNGQL({
        host,
        username,
        password,
        gql: `
          use ${space};
          GO FROM ${ids} OVER ${edgetype} yield ${edgetype}._src as sourceid, ${edgetype}._dst as destid;
        `,
      })) as any;
      if (code === '0' && data.tables.length !== 0) {
        const d3data = NebulaToD3Data(state.explore.vertexs, data, edgetype);
        const edges = state.explore.edges.concat(d3data.edges);
        const vertexs = d3data.vertexs;
        this.update({
          vertexs,
          edges,
        });
      }
    },
  },
});<|MERGE_RESOLUTION|>--- conflicted
+++ resolved
@@ -11,27 +11,9 @@
 
 export const explore = createModel({
   state: {
-<<<<<<< HEAD
     vertexs: [],
     edges: [],
-    ids: [],
-=======
-    vertexs: [
-      { name: '200', group: 1 },
-      { name: '201', group: 2 },
-      { name: '202', group: 4 },
-      { name: '203', group: 3 },
-      { name: '205', group: 4 },
-    ],
-    edges: [
-      { source: '200', target: '201', value: 3, type: 'like' },
-      { source: '200', target: '202', value: 5, type: 'like' },
-      { source: '202', target: '205', value: 5, type: 'like' },
-      { source: '200', target: '205', value: 8, type: 'like' },
-      { source: '203', target: '201', value: 8, type: 'like' },
-    ],
     selectIds: [],
->>>>>>> 680a7384
   },
   reducers: {
     update: (state: IState, payload: object): IState => {
