--- conflicted
+++ resolved
@@ -3,27 +3,6 @@
 import k2c from 'koa2-connect';
 
 export default () => {
-<<<<<<< HEAD
-  const nebulaProxy = k2c(
-    httpProxy({
-      target: 'http://127.0.0.1:8080',
-      pathRewrite: {
-        '/api-nebula': '/api',
-      },
-      changeOrigin: true,
-    }),
-  );
-  const importProxy = k2c(
-    httpProxy({
-      target: 'http://localhost:5699',
-      pathRewrite: {
-        '/api-import': '/',
-      },
-      changeOrigin: true,
-    }),
-  );
-=======
->>>>>>> 14e06ebd
   const proxyPath = /\/api-nebula\//;
   const importPath = /\/api-import\//;
 
@@ -41,6 +20,15 @@
       );
       await nebulaProxy(ctx, next);
     } else if (importPath.test(ctx.request.url)) {
+      const importProxy = k2c(
+        httpProxy({
+          target: 'http://localhost:5699',
+          pathRewrite: {
+            '/api-import': '/',
+          },
+          changeOrigin: true,
+        }),
+      );
       await importProxy(ctx, next);
     } else {
       await next();
