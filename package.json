--- conflicted
+++ resolved
@@ -21,14 +21,9 @@
     "@ant-design/pro-layout": "^7.13.5",
     "@vesoft-inc/force-graph": "2.0.7",
     "@vesoft-inc/i18n": "^1.0.1",
-<<<<<<< HEAD
-    "@vesoft-inc/nebula-explain-graph": "^1.0.2-beta.1",
-    "@vesoft-inc/veditor": "^4.4.8",
     "@vesoft-inc/icons": "^1.0.0-beta.5",
-=======
     "@vesoft-inc/nebula-explain-graph": "^1.0.2-beta.2",
     "@vesoft-inc/veditor": "^4.4.12",
->>>>>>> 4bf4269e
     "antd": "^5.8.4",
     "axios": "^0.23.0",
     "bezier-js": "^4.1.1",
